--- conflicted
+++ resolved
@@ -27,11 +27,7 @@
             {%- if forloop.last == false %}, {% endif -%}
         {% endfor %}
       {%- endif %}
-<<<<<<< HEAD
-       • {% include reading_time.html -%}
-=======
     • {%- include reading_time.html -%}
->>>>>>> 5b8d4e0c
     </p>
 
     {% if page.categories.size > 0 and site.show_tags %}
