name: Setup
on: push

jobs:
  setup:
    if: (github.event.commits[0].message == 'Initial commit') && (github.run_number == 1)
    runs-on: ubuntu-latest
    steps:

    - name: Set up Python
      uses: actions/setup-python@v1
      with:
        python-version: 3.6

    - name: Copy Repository Contents
      uses: actions/checkout@v2
        
    - name: modify files
      run: |
        import re, os
        from pathlib import Path

        nwo = os.getenv('GITHUB_REPOSITORY')
        username, repo_name = nwo.split('/')
        readme_template_path = Path('README_TEMPLATE.md')
        readme_path = Path('README.md')
        config_path = Path('_config.yml')
        pr_msg_path = Path('_setup_pr_template.md')

        assert readme_template_path.exists(), 'Did not find README_TEMPLATE.md in the current directory!'
        assert readme_path.exists(), 'Did not find README.md in the current directory!'
        assert config_path.exists(), 'Did not find _config.yml in the current directory!'
        assert pr_msg_path.exists(), 'Did not find _setup_pr_template.md in the current directory!'

        # replace content of README with template
        readme = readme_template_path.read_text().replace('{_username_}', username).replace('{_repo_name_}', repo_name)
        readme_path.write_text(readme)
        
        # update _config.yml
        cfg = config_path.read_text()
        cfg = re.sub(r'^(github_username: )(fastai)', r'\1{}'.format(username), cfg, flags=re.MULTILINE)
        cfg = re.sub(r'^(baseurl: )("")', r'\1"/{}"'.format(repo_name), cfg, flags=re.MULTILINE)
        cfg = re.sub(r'^(github_repo: ")(fastpages)', r'\1{}'.format(repo_name), cfg, flags=re.MULTILINE)
        cfg = re.sub(r'^(url: "https://)(fastpages.fast.ai)(")', r'\1{}.github.io\3'.format(username), cfg, flags=re.MULTILINE)
        config_path.write_text(cfg)

        # prepare the pr message
        pr = pr_msg_path.read_text().replace('{_username_}', username).replace('{_repo_name_}', repo_name)
        pr_msg_path.write_text(pr)
      shell: python

    - name: commit changes
      run: |
        git config --global user.email "${GH_EMAIL}"
        git config --global user.name "${GH_USERNAME}"
        git checkout -B fastpages-automated-setup
<<<<<<< HEAD
        git rm README_TEMPLATE.md CONTRIBUTING.md CNAME action.yml _diagram.png _checkbox.png
        git rm _notebooks/2020-02-21-introducing-fastpages.ipynb
=======
        git rm README_TEMPLATE.md CONTRIBUTING.md CNAME action.yml _checkbox.png
>>>>>>> 15390d8e
        git rm .github/workflows/chatops.yaml
        git add _config.yml README.md _setup_pr_template.md
        git commit -m'setup repo'
        git push -f --set-upstream origin fastpages-automated-setup
      env: 
        GH_EMAIL: ${{ github.event.commits[0].author.email }}
        GH_USERNAME: ${{ github.event.commits[0].author.username }}

    - name: Open a PR
      uses: actions/github-script@0.5.0
      with:
        github-token: ${{secrets.GITHUB_TOKEN}}
        script: |
          var fs = require('fs');
          var contents = fs.readFileSync('_setup_pr_template.md', 'utf8');
          github.pulls.create({
                        owner: context.repo.owner,
                        repo: context.repo.repo,
                        title: 'Initial Setup',
                        head: 'fastpages-automated-setup',
                        base: 'master',
                        body: `${contents}`
                        })<|MERGE_RESOLUTION|>--- conflicted
+++ resolved
@@ -54,12 +54,8 @@
         git config --global user.email "${GH_EMAIL}"
         git config --global user.name "${GH_USERNAME}"
         git checkout -B fastpages-automated-setup
-<<<<<<< HEAD
-        git rm README_TEMPLATE.md CONTRIBUTING.md CNAME action.yml _diagram.png _checkbox.png
+        git rm README_TEMPLATE.md CONTRIBUTING.md CNAME action.yml _checkbox.png
         git rm _notebooks/2020-02-21-introducing-fastpages.ipynb
-=======
-        git rm README_TEMPLATE.md CONTRIBUTING.md CNAME action.yml _checkbox.png
->>>>>>> 15390d8e
         git rm .github/workflows/chatops.yaml
         git add _config.yml README.md _setup_pr_template.md
         git commit -m'setup repo'
